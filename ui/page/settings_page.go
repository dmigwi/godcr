--- conflicted
+++ resolved
@@ -384,70 +384,13 @@
 		pg.WL.MultiWallet.SaveUserConfigValue(load.DarkModeConfigKey, pg.isDarkModeOn)
 		pg.RefreshTheme(pg.ParentWindow())
 	}
-
-<<<<<<< HEAD
-	if pg.spendUnconfirmed.Changed() {
-		pg.WL.MultiWallet.SaveUserConfigValue(dcrlibwallet.SpendUnconfirmedConfigKey, pg.spendUnconfirmed.IsChecked())
-	}
-
-	if pg.governance.Changed() {
-		if pg.governance.IsChecked() {
-			go pg.WL.MultiWallet.Politeia.Sync()
-			pg.WL.MultiWallet.SaveUserConfigValue(load.FetchProposalConfigKey, pg.governance.IsChecked())
-			infoModal := modal.NewSuccessModal(pg.Load, values.StringF(values.StrPropFetching, values.String(values.StrEnabled), values.String(values.StrCheckGovernace)), func(isChecked bool) bool {
-				return true
-			})
-			pg.ParentWindow().ShowModal(infoModal)
-		} else {
-			info := modal.NewInfoModal(pg.Load).
-				Title(values.String(values.StrGovernance)).
-				Body(values.String(values.StrGovernanceSettingsInfo)).
-				NegativeButton(values.String(values.StrCancel), func() {}).
-				PositiveButtonStyle(pg.Theme.Color.Surface, pg.Theme.Color.Danger).
-				PositiveButton(values.String(values.StrDisable), func(isChecked bool) bool {
-					if pg.WL.MultiWallet.Politeia.IsSyncing() {
-						go pg.WL.MultiWallet.Politeia.StopSync()
-					}
-					pg.WL.MultiWallet.SaveUserConfigValue(load.FetchProposalConfigKey, !pg.governance.IsChecked())
-					pg.WL.MultiWallet.Politeia.ClearSavedProposals()
-					infoModal := modal.NewSuccessModal(pg.Load, values.StringF(values.StrPropFetching, values.String(values.StrDisabled)), func(isChecked bool) bool {
-						return true
-					})
-					pg.ParentWindow().ShowModal(infoModal)
-					return true
-				})
-			pg.ParentWindow().ShowModal(info)
-		}
-	}
-
-	if pg.beepNewBlocks.Changed() {
-		pg.WL.MultiWallet.SaveUserConfigValue(dcrlibwallet.BeepNewBlocksConfigKey, pg.beepNewBlocks.IsChecked())
-	}
-
-	if pg.proposalNotification.Changed() {
-		pg.WL.MultiWallet.SaveUserConfigValue(load.ProposalNotificationConfigKey, pg.proposalNotification.IsChecked())
-		infoModal := modal.NewSuccessModal(pg.Load, values.StringF(values.StrPropNotification, values.String(values.StrEnabled)), func(isChecked bool) bool {
-			return true
-		})
-		if !pg.proposalNotification.IsChecked() {
-			infoModal = modal.NewSuccessModal(pg.Load, values.StringF(values.StrPropNotification, values.String(values.StrDisabled)), func(isChecked bool) bool {
-				return true
-			})
-		}
-		pg.ParentWindow().ShowModal(infoModal)
-	}
-
-	if pg.transactionNotification.Changed() {
-		pg.WL.MultiWallet.SaveUserConfigValue(load.TransactionNotificationConfigKey, pg.transactionNotification.IsChecked())
-		infoModal := modal.NewSuccessModal(pg.Load, values.StringF(values.StrTxNotification, values.String(values.StrDisabled)), func(isChecked bool) bool {
-			return true
-		})
-=======
 	if pg.transactionNotification.Changed() {
 		go func() {
 			pg.WL.MultiWallet.SaveUserConfigValue(load.TransactionNotificationConfigKey, pg.transactionNotification.IsChecked())
 		}()
->>>>>>> 93646bfd
+		infoModal := modal.NewSuccessModal(pg.Load, values.StringF(values.StrTxNotification, values.String(values.StrDisabled)), func(isChecked bool) bool {
+			return true
+		})
 		if pg.transactionNotification.IsChecked() {
 			infoModal = modal.NewSuccessModal(pg.Load, values.StringF(values.StrTxNotification, values.String(values.StrEnabled)), func(isChecked bool) bool {
 				return true
@@ -510,14 +453,7 @@
 									m.SetLoading(false)
 									return
 								}
-<<<<<<< HEAD
-								infoModal := modal.NewSuccessModal(pg.Load, values.String(values.StrStartupPassConfirm), func(isChecked bool) bool {
-									return true
-								})
-								pg.ParentWindow().ShowModal(infoModal)
-=======
 								pg.showNoticeSuccess(values.String(values.StrStartupPassConfirm))
->>>>>>> 93646bfd
 								m.Dismiss()
 							}()
 							return false
@@ -547,14 +483,7 @@
 							m.SetLoading(false)
 							return
 						}
-<<<<<<< HEAD
-						infoModal := modal.NewSuccessModal(pg.Load, values.StringF(values.StrStartupPasswordEnabled, values.String(values.StrEnabled)), func(isChecked bool) bool {
-							return true
-						})
-						pg.ParentWindow().ShowModal(infoModal)
-=======
 						pg.showNoticeSuccess(values.StringF(values.StrStartupPasswordEnabled, values.String(values.StrEnabled)))
->>>>>>> 93646bfd
 						m.Dismiss()
 					}()
 					return false
@@ -579,14 +508,7 @@
 							pm.SetLoading(false)
 							return
 						}
-<<<<<<< HEAD
-						infoModal := modal.NewSuccessModal(pg.Load, values.StringF(values.StrStartupPasswordEnabled, values.String(values.StrDisabled)), func(isChecked bool) bool {
-							return true
-						})
-						pg.ParentWindow().ShowModal(infoModal)
-=======
 						pg.showNoticeSuccess(values.StringF(values.StrStartupPasswordEnabled, values.String(values.StrDisabled)))
->>>>>>> 93646bfd
 						pm.Dismiss()
 					}()
 
