package modal

import (
	"image/color"

	"gioui.org/io/key"
	"gioui.org/layout"
	"gioui.org/text"
	"gioui.org/unit"
	"gioui.org/widget/material"

	"github.com/planetdecred/godcr/ui/decredmaterial"
	"github.com/planetdecred/godcr/ui/load"
	"github.com/planetdecred/godcr/ui/values"
)

type InfoModal struct {
	*load.Load
	*decredmaterial.Modal

	dialogIcon *decredmaterial.Icon

	dialogTitle    string
	subtitle       string
	customTemplate []layout.Widget
	customWidget   layout.Widget

	positiveButtonText    string
	positiveButtonClicked func(isChecked bool) bool
	btnPositive           decredmaterial.Button
	btnPositiveWidth      unit.Dp

	negativeButtonText    string
	negativeButtonClicked func()
	btnNegative           decredmaterial.Button

	checkbox      decredmaterial.CheckBoxStyle
	mustBeChecked bool

	titleAlignment, btnAlignment layout.Direction
	materialLoader               material.LoaderStyle

	isCancelable bool
	isLoading    bool
}

// ButtonType is the type of button in modal.
type ButtonType uint8

const (
	Normal ButtonType = iota
	Outline
	Danger
)

func NewInfoModal(l *load.Load) *InfoModal {
<<<<<<< HEAD
	return NewInfoModalWithKey(l, "info_modal", Outline)
}

func NewSuccessModal(l *load.Load, title string, clicked func(isChecked bool) bool) *InfoModal {
	icon := decredmaterial.NewIcon(l.Theme.Icons.ActionCheckCircle)
	icon.Color = l.Theme.Color.Green500
	return NewNotice(l, title, icon, clicked)
}

func NewErrorModal(l *load.Load, title string, clicked func(isChecked bool) bool) *InfoModal {
	icon := decredmaterial.NewIcon(l.Theme.Icons.ErrorIcon)
	icon.Color = l.Theme.Color.Danger
	return NewNotice(l, title, icon, clicked)
}

func NewNotice(l *load.Load, title string, icon *decredmaterial.Icon, clicked func(isChecked bool) bool) *InfoModal {
	info := NewInfoModalWithKey(l, "info_modal", Normal)
	info.positiveButtonText = values.String(values.StrOk)
	info.positiveButtonClicked = clicked
	info.btnPositiveWidth = values.MarginPadding100
	info.dialogIcon = icon
	info.dialogTitle = title
	info.titleAlignment = layout.Center
	info.btnAlignment = layout.Center
	return info
}

func NewInfoModalWithKey(l *load.Load, key string, btnPositiveType ButtonType) *InfoModal {
=======
	return NewInfoModalWithKey(l, "info_modal", false)
}

// This function for normal positive button
func NewInfoModal2(l *load.Load) *InfoModal {
	return NewInfoModalWithKey(l, "info_modal", true)
}

func NewInfoModalWithKey(l *load.Load, key string, isPositiveButtonNormal bool) *InfoModal {
>>>>>>> 93646bfd

	in := &InfoModal{
		Load:             l,
		Modal:            l.Theme.ModalFloatTitle(key),
		btnNegative:      l.Theme.OutlineButton(values.String(values.StrNo)),
		isCancelable:     true,
		isLoading:        false,
		btnAlignment:     layout.E,
		btnPositiveWidth: 0,
<<<<<<< HEAD
	}

	in.btnPositive = getPositiveButtonType(l, btnPositiveType)
=======
	}

	if isPositiveButtonNormal {
		in.btnPositive = l.Theme.Button(values.String(values.StrYes))
	} else {
		in.btnPositive = l.Theme.OutlineButton(values.String(values.StrYes))
	}

>>>>>>> 93646bfd
	in.btnPositive.Font.Weight = text.Medium
	in.btnNegative.Font.Weight = text.Medium

	in.materialLoader = material.Loader(l.Theme.Base)

	return in
}

func getPositiveButtonType(l *load.Load, btnType ButtonType) decredmaterial.Button {
	if btnType == Normal {
		return l.Theme.Button(values.String(values.StrYes))
	} else if btnType == Outline {
		return l.Theme.OutlineButton(values.String(values.StrYes))
	} else {
		return l.Theme.DangerButton(values.String(values.StrYes))
	}
}

func (in *InfoModal) OnResume() {}

func (in *InfoModal) OnDismiss() {}

func (in *InfoModal) SetCancelable(min bool) *InfoModal {
	in.isCancelable = min
	return in
}

func (in *InfoModal) SetContentAlignment(title, btn layout.Direction) *InfoModal {
	in.titleAlignment = title
	in.btnAlignment = btn
	return in
}

func (in *InfoModal) Icon(icon *decredmaterial.Icon) *InfoModal {
	in.dialogIcon = icon
	return in
}

func (in *InfoModal) CheckBox(checkbox decredmaterial.CheckBoxStyle, mustBeChecked bool) *InfoModal {
	in.checkbox = checkbox
	in.mustBeChecked = mustBeChecked // determine if the checkbox must be selected to proceed
	return in
}

func (in *InfoModal) SetLoading(loading bool) {
	in.isLoading = loading
	in.Modal.SetDisabled(loading)
}

func (in *InfoModal) Title(title string) *InfoModal {
	in.dialogTitle = title
	return in
}

func (in *InfoModal) Body(subtitle string) *InfoModal {
	in.subtitle = subtitle
	return in
}

func (in *InfoModal) PositiveButton(text string, clicked func(isChecked bool) bool) *InfoModal {
	in.positiveButtonText = text
	in.positiveButtonClicked = clicked
	return in
}

func (in *InfoModal) PositiveButtonStyle(background, text color.NRGBA) *InfoModal {
	in.btnPositive.Background, in.btnPositive.Color = background, text
	return in
}

func (in *InfoModal) PositiveButtonWidth(width unit.Dp) *InfoModal {
	in.btnPositiveWidth = width
	return in
}

func (in *InfoModal) NegativeButton(text string, clicked func()) *InfoModal {
	in.negativeButtonText = text
	in.negativeButtonClicked = clicked
	return in
}

func (in *InfoModal) NegativeButtonStyle(background, text color.NRGBA) *InfoModal {
	in.btnNegative.Background, in.btnNegative.Color = background, text
	return in
}

// for backwards compatibilty
func (in *InfoModal) SetupWithTemplate(template string) *InfoModal {
	title := in.dialogTitle
	subtitle := in.subtitle
	var customTemplate []layout.Widget
	switch template {
	case TransactionDetailsInfoTemplate:
		title = values.String(values.StrHowToCopy)
		customTemplate = transactionDetailsInfo(in.Theme)
	case SignMessageInfoTemplate:
		customTemplate = signMessageInfo(in.Theme)
	case VerifyMessageInfoTemplate:
		customTemplate = verifyMessageInfo(in.Theme)
	case PrivacyInfoTemplate:
		title = values.String(values.StrUseMixer)
		customTemplate = privacyInfo(in.Load)
	case SetupMixerInfoTemplate:
		customTemplate = setupMixerInfo(in.Theme)
	case WalletBackupInfoTemplate:
		customTemplate = backupInfo(in.Theme)
	case SecurityToolsInfoTemplate:
		customTemplate = securityToolsInfo(in.Theme)
	}

	in.dialogTitle = title
	in.subtitle = subtitle
	in.customTemplate = customTemplate
	return in
}

func (in *InfoModal) UseCustomWidget(layout layout.Widget) *InfoModal {
	in.customWidget = layout
	return in
}

// KeysToHandle returns an expression that describes a set of key combinations
// that this modal wishes to capture. The HandleKeyPress() method will only be
// called when any of these key combinations is pressed.
// Satisfies the load.KeyEventHandler interface for receiving key events.
func (in *InfoModal) KeysToHandle() key.Set {
	return decredmaterial.AnyKey(key.NameReturn, key.NameEnter, key.NameEscape)
}

// HandleKeyPress is called when one or more keys are pressed on the current
// window that match any of the key combinations returned by KeysToHandle().
// Satisfies the load.KeyEventHandler interface for receiving key events.
func (in *InfoModal) HandleKeyPress(evt *key.Event) {
	in.btnPositive.Click()
	in.ParentWindow().Reload()
}

func (in *InfoModal) Handle() {
	for in.btnPositive.Clicked() {
		if in.isLoading {
			return
		}
		isChecked := false
		if in.checkbox.CheckBox != nil {
			isChecked = in.checkbox.CheckBox.Value
		}

		if in.positiveButtonClicked(isChecked) {
			in.Dismiss()
		}
	}

	for in.btnNegative.Clicked() {
		if !in.isLoading {
			in.Dismiss()
			in.negativeButtonClicked()
		}
	}

	if in.Modal.BackdropClicked(in.isCancelable) {
		if !in.isLoading {
			in.Dismiss()
		}
	}

	if in.checkbox.CheckBox != nil {
		if in.mustBeChecked {
			in.btnNegative.SetEnabled(in.checkbox.CheckBox.Value)
		}
	}
}

func (in *InfoModal) Layout(gtx layout.Context) D {
	icon := func(gtx C) D {
		if in.dialogIcon == nil {
			return layout.Dimensions{}
		}

		return layout.Inset{Top: values.MarginPadding10}.Layout(gtx, func(gtx C) D {
			return layout.Center.Layout(gtx, func(gtx C) D {
				return in.dialogIcon.Layout(gtx, values.MarginPadding50)
			})
		})
	}

	checkbox := func(gtx C) D {
		if in.checkbox.CheckBox == nil {
			return layout.Dimensions{}
		}

		return layout.Inset{Top: values.MarginPaddingMinus5, Left: values.MarginPaddingMinus5}.Layout(gtx, func(gtx C) D {
			in.checkbox.TextSize = values.TextSize14
			in.checkbox.Color = in.Theme.Color.GrayText1
			in.checkbox.IconColor = in.Theme.Color.Gray2
			if in.checkbox.CheckBox.Value {
				in.checkbox.IconColor = in.Theme.Color.Primary
			}
			return in.checkbox.Layout(gtx)
		})
	}

	subtitle := func(gtx C) D {
		text := in.Theme.Body1(in.subtitle)
		text.Color = in.Theme.Color.GrayText2
		return text.Layout(gtx)
	}

	var w []layout.Widget

	// Every section of the dialog is optional
	if in.dialogIcon != nil {
		w = append(w, icon)
	}

	if in.dialogTitle != "" {
		w = append(w, in.titleLayout())
	}

	if in.subtitle != "" {
		w = append(w, subtitle)
	}

	if in.customTemplate != nil {
		w = append(w, in.customTemplate...)
	}

	if in.checkbox.CheckBox != nil {
		w = append(w, checkbox)
	}

	if in.customWidget != nil {
		w = append(w, in.customWidget)
	}

	if in.negativeButtonText != "" || in.positiveButtonText != "" {
		w = append(w, in.actionButtonsLayout())
	}

	return in.Modal.Layout(gtx, w)
}

func (in *InfoModal) titleLayout() layout.Widget {
	return func(gtx C) D {
		t := in.Theme.H6(in.dialogTitle)
		t.Font.Weight = text.SemiBold
		return in.titleAlignment.Layout(gtx, t.Layout)
	}
}

func (in *InfoModal) actionButtonsLayout() layout.Widget {
	return func(gtx C) D {
		return in.btnAlignment.Layout(gtx, func(gtx C) D {
			return layout.Flex{Axis: layout.Horizontal}.Layout(gtx,
				layout.Rigid(func(gtx C) D {
					if in.negativeButtonText == "" || in.isLoading {
						return layout.Dimensions{}
					}

					in.btnNegative.Text = in.negativeButtonText
					gtx.Constraints.Max.X = gtx.Dp(values.MarginPadding250)
					return layout.Inset{Right: values.MarginPadding5}.Layout(gtx, in.btnNegative.Layout)
				}),
				layout.Rigid(func(gtx C) D {
					if in.isLoading {
						return in.materialLoader.Layout(gtx)
					}

					if in.positiveButtonText == "" {
						return layout.Dimensions{}
					}

					in.btnPositive.Text = in.positiveButtonText
					gtx.Constraints.Max.X = gtx.Dp(values.MarginPadding250)
					if in.btnPositiveWidth > 0 {
						gtx.Constraints.Min.X = gtx.Dp(in.btnPositiveWidth)
					}
					return in.btnPositive.Layout(gtx)
				}),
			)
		})
	}
}<|MERGE_RESOLUTION|>--- conflicted
+++ resolved
@@ -54,7 +54,6 @@
 )
 
 func NewInfoModal(l *load.Load) *InfoModal {
-<<<<<<< HEAD
 	return NewInfoModalWithKey(l, "info_modal", Outline)
 }
 
@@ -82,19 +81,12 @@
 	return info
 }
 
-func NewInfoModalWithKey(l *load.Load, key string, btnPositiveType ButtonType) *InfoModal {
-=======
-	return NewInfoModalWithKey(l, "info_modal", false)
-}
-
 // This function for normal positive button
 func NewInfoModal2(l *load.Load) *InfoModal {
-	return NewInfoModalWithKey(l, "info_modal", true)
-}
-
-func NewInfoModalWithKey(l *load.Load, key string, isPositiveButtonNormal bool) *InfoModal {
->>>>>>> 93646bfd
-
+	return NewInfoModalWithKey(l, "info_modal", Outline)
+}
+
+func NewInfoModalWithKey(l *load.Load, key string, btnPositiveType ButtonType) *InfoModal {
 	in := &InfoModal{
 		Load:             l,
 		Modal:            l.Theme.ModalFloatTitle(key),
@@ -103,20 +95,9 @@
 		isLoading:        false,
 		btnAlignment:     layout.E,
 		btnPositiveWidth: 0,
-<<<<<<< HEAD
 	}
 
 	in.btnPositive = getPositiveButtonType(l, btnPositiveType)
-=======
-	}
-
-	if isPositiveButtonNormal {
-		in.btnPositive = l.Theme.Button(values.String(values.StrYes))
-	} else {
-		in.btnPositive = l.Theme.OutlineButton(values.String(values.StrYes))
-	}
-
->>>>>>> 93646bfd
 	in.btnPositive.Font.Weight = text.Medium
 	in.btnNegative.Font.Weight = text.Medium
 
